from typing import Dict, List, Tuple
import gym
import numpy as np
import torch
import torch.optim as optim
from torch.utils.tensorboard import SummaryWriter
from Algorithm.RainbowDQL.ReplayBuffers.ReplayBuffers import PrioritizedReplayBuffer, ReplayBuffer
from Algorithm.RainbowDQL.Networks.network import DuelingVisualNetwork, NoisyDuelingVisualNetwork, DistributionalVisualNetwork
import torch.nn.functional as F
from tqdm import trange
from Algorithm.RainbowDQL.ActionMasking.ActionMaskingUtils import NoGoBackMasking, SafeActionMasking
import time

class MultiAgentDuelingDQNAgent:

	def __init__(
			self,
			env: gym.Env,
			memory_size: int,
			batch_size: int,
			target_update: int,
			soft_update: bool = False,
			tau: float = 0.0001,
			epsilon_values: List[float] = [1.0, 0.0],
			epsilon_interval: List[float] = [0.0, 1.0],
			learning_starts: int = 10,
			gamma: float = 0.99,
			lr: float = 1e-4,
			# PER parameters
			alpha: float = 0.2,
			beta: float = 0.6,
			prior_eps: float = 1e-6,
			# NN parameters
			number_of_features: int = 1024,
			noisy: bool = False,
			# Distributional parameters #
			distributional: bool = False,
			num_atoms: int = 51,
			v_interval: Tuple[float, float] = (0.0, 100.0),
			logdir=None,
			log_name="Experiment",
			save_every=None,
			train_every=1,
			masked_actions= False,
<<<<<<< HEAD
			device='cpu'
=======
			seed = 0,
<<<<<<< HEAD
			eval_every = None,
			eval_episodes = 1000,
=======
>>>>>>> 4833cd224694a0df275731233edf7332e907d116
>>>>>>> ea4364dd
	):
		"""

		:param env: Environment to optimize
		:param memory_size: Size of the experience replay
		:param batch_size: Mini-batch size for SGD steps
		:param target_update: Number of episodes between updates of the target
		:param soft_update: Flag to activate the Polyak update of the target
		:param tau: Polyak update constant
		:param gamma: Discount Factor
		:param lr: Learning Rate
		:param alpha: Randomness of the sample in the PER
		:param beta: Bias compensating constant in the PER weights
		:param prior_eps: Minimal probability for every experience to be samples
		:param number_of_features: Number of features after the visual extractor
		:param logdir: Directory to save the tensorboard log
		:param log_name: Name of the tb log
		"""

		""" Logging parameters """
		np.random.seed(seed)
		self.logdir = logdir
		self.experiment_name = log_name
		self.writer = None
		self.save_every = save_every
		self.eval_every = eval_every
		self.eval_episodes = eval_episodes

		""" Observation space dimensions """
		obs_dim = env.observation_space.shape
		action_dim = env.action_space.n

		""" Agent embeds the environment """
		self.env = env
		self.batch_size = batch_size
		self.target_update = target_update
		self.soft_update = soft_update
		self.tau = tau
		self.gamma = gamma
		self.learning_rate = lr
		self.epsilon_values = epsilon_values
		self.epsilon_interval = epsilon_interval
		self.epsilon = self.epsilon_values[0]
		self.learning_starts = learning_starts
		self.noisy = noisy
		self.distributional = distributional
		self.v_interval = v_interval
		self.num_atoms = num_atoms
		self.train_every = train_every
		self.masked_actions = masked_actions

		""" Automatic selection of the device """
		self.device = device

		print("Selected device: ", self.device)

		""" Prioritized Experience Replay """
		self.beta = beta
		self.prior_eps = prior_eps
		self.memory = PrioritizedReplayBuffer(obs_dim, memory_size, batch_size, alpha=alpha)

		""" Create the DQN and the DQN-Target (noisy if selected) """
		if self.noisy:
			self.dqn = NoisyDuelingVisualNetwork(obs_dim, action_dim, number_of_features).to(self.device)
			self.dqn_target = NoisyDuelingVisualNetwork(obs_dim, action_dim, number_of_features).to(self.device)
		elif self.distributional:
			self.support = torch.linspace(self.v_interval[0], self.v_interval[1], self.num_atoms).to(self.device)
			self.dqn = DistributionalVisualNetwork(obs_dim, action_dim, number_of_features, num_atoms, self.support).to(self.device)
			self.dqn_target = DistributionalVisualNetwork(obs_dim, action_dim, number_of_features, num_atoms, self.support).to(self.device)
		else:
			self.dqn = DuelingVisualNetwork(obs_dim, action_dim, number_of_features).to(self.device)
			self.dqn_target = DuelingVisualNetwork(obs_dim, action_dim, number_of_features).to(self.device)

		self.dqn_target.load_state_dict(self.dqn.state_dict())
		self.dqn_target.eval()

		""" Optimizer """
		self.optimizer = optim.Adam(self.dqn.parameters(), lr=self.learning_rate)

		""" Actual list of transitions """
		self.transition = list()

		""" Evaluation flag """
		self.is_eval = False

		""" Data for logging """
		self.episodic_reward = []
		self.episodic_loss = []
		self.episodic_length = []
		self.episode = 0

		# Sample new noisy parameters
		if self.noisy:
			self.dqn.reset_noise()
			self.dqn_target.reset_noise()

		# Masking utilities #
		self.safe_masking_module = SafeActionMasking(action_space_dim = action_dim, movement_length = self.env.movement_length)
		self.nogoback_masking_modules = {i: NoGoBackMasking() for i in range(self.env.number_of_agents)}

	# TODO: Implement an annealed Learning Rate (see:
	#  https://pytorch.org/docs/stable/generated/torch.optim.lr_scheduler.ReduceLROnPlateau.html#torch.optim.lr_scheduler.ReduceLROnPlateau)

	def predict_action(self, state: np.ndarray, deterministic: bool = False):

		"""Select an action from the input state. If deterministic, no noise is applied. """

		if self.epsilon > np.random.rand() and not self.noisy and not deterministic:
			selected_action = self.env.action_space.sample()

		else:
			q_values = self.dqn(torch.FloatTensor(state).unsqueeze(0).to(self.device)).detach().cpu().numpy()
			selected_action = np.argmax(q_values)

		return selected_action

	def predict_masked_action(self, state: np.ndarray, agent_id: int, position: np.ndarray,  deterministic: bool = False):
		""" Select an action masked to avoid collisions and so """

		# Update the state of the safety module #
		self.safe_masking_module.update_state(position = position, new_navigation_map = state[0])

		if self.epsilon > np.random.rand() and not self.noisy and not deterministic:
			
			# Compute randomly the action #
			q_values, _ = self.safe_masking_module.mask_action(q_values = None)
			q_values, selected_action = self.nogoback_masking_modules[agent_id].mask_action(q_values = q_values)
			self.nogoback_masking_modules[agent_id].update_last_action(selected_action)

		else:
			q_values = self.dqn(torch.FloatTensor(state).unsqueeze(0).to(self.device)).detach().cpu().numpy()
			q_values, _ = self.safe_masking_module.mask_action(q_values = q_values.flatten())
			q_values, selected_action = self.nogoback_masking_modules[agent_id].mask_action(q_values = q_values)
			self.nogoback_masking_modules[agent_id].update_last_action(selected_action)
		
		return selected_action


	def select_action(self, states: dict, deterministic: bool = False) -> dict:

		actions = {agent_id: self.predict_action(state, deterministic) for agent_id, state in states.items()}

		return actions

	def select_masked_action(self, states: dict, positions: np.ndarray, deterministic: bool = False):

		actions = {agent_id: self.predict_masked_action(state=state, agent_id=agent_id, position=positions[agent_id], deterministic=deterministic) for agent_id, state in states.items()}

		return actions


	def step(self, action: dict) -> Tuple[np.ndarray, np.float64, bool]:
		"""Take an action and return the response of the env."""

		next_state, reward, done, _ = self.env.step(action)

		return next_state, reward, done

	def update_model(self) -> torch.Tensor:
		"""Update the model by gradient descent."""

		# PER needs beta to calculate weights
		samples = self.memory.sample_batch(self.beta)
		weights = torch.FloatTensor(samples["weights"].reshape(-1, 1)).to(self.device)
		indices = samples["indices"]

		# PER: importance sampling before average
		elementwise_loss = self._compute_dqn_loss(samples)
		loss = torch.mean(elementwise_loss * weights)

		# Compute gradients and apply them
		self.optimizer.zero_grad()
		loss.backward()
		self.optimizer.step()

		# PER: update priorities
		loss_for_prior = elementwise_loss.detach().cpu().numpy()
		new_priorities = loss_for_prior + self.prior_eps
		self.memory.update_priorities(indices, new_priorities)

		# Sample new noisy distribution
		if self.noisy:
			self.dqn.reset_noise()
			self.dqn_target.reset_noise()

		return loss.item()

	@staticmethod
	def anneal_epsilon(p, p_init=0.1, p_fin=0.9, e_init=1.0, e_fin=0.0):

		if p < p_init:
			return e_init
		elif p > p_fin:
			return e_fin
		else:
			return (e_fin - e_init) / (p_fin - p_init) * (p - p_init) + 1.0

	@staticmethod
	def anneal_beta(p, p_init=0.1, p_fin=0.9, b_init=0.4, b_end=1.0):

		if p < p_init:
			return b_init
		elif p > p_fin:
			return b_end
		else:
			return (b_end - b_init) / (p_fin - p_init) * (p - p_init) + b_init

	def train(self, episodes):
		# TODO: Change for multiagent

		""" Train the agent. """

		# Optimization steps #
		steps = 0
		# Create train logger #
		if self.writer is None:
			self.writer = SummaryWriter(log_dir=self.logdir, filename_suffix=self.experiment_name)
		# Agent in training mode #
		self.is_eval = False
		# Reset episode count #
		self.episode = 1
		# Reset metrics #
		episodic_reward_vector = []
		record = -np.inf

		for episode in trange(1, int(episodes) + 1):

			done = {i:False for i in range(self.env.number_of_agents)}
			state = self.env.reset()
			score = 0
			length = 0
			losses = []

			# Initially sample noisy policy #
			if self.noisy:
				self.dqn.reset_noise()
				self.dqn_target.reset_noise()

			# PER: Increase beta temperature
			self.beta = self.anneal_beta(p=episode / episodes, p_init=0, p_fin=0.9, b_init=0.4, b_end=1.0)

			# Epsilon greedy annealing
			self.epsilon = self.anneal_epsilon(p=episode / episodes,
			                                   p_init=self.epsilon_interval[0],
			                                   p_fin=self.epsilon_interval[1],
			                                   e_init=self.epsilon_values[0],
			                                   e_fin=self.epsilon_values[1])

			# Run an episode #
			while not all(done.values()):

				# Inrease the played steps #
				steps += 1

				# Select the action using the current policy
				if not self.masked_actions:
					actions = self.select_action(state)
				else:
					actions = self.select_masked_action(states=state, positions=self.env.fleet.get_positions())
					
				actions = {agent_id: action for agent_id, action in actions.items() if not done[agent_id]}

				# Process the agent step #
				next_state, reward, done = self.step(actions)

				for agent_id in next_state.keys():

				# Store every observation for every agent
					self.transition = [state[agent_id],
					                   actions[agent_id],
					                   reward[agent_id],
					                   next_state[agent_id],
					                   done[agent_id],
					                   {}]

					self.memory.store(*self.transition)

				# Update the state
				state = next_state
				# Accumulate indicators
				score += np.mean(list(reward.values()))  # The mean reward among the agents
				length += 1

				# if episode ends
				if all(done.values()):

					# Append loss metric #
					if losses:
						self.episodic_loss = np.mean(losses)

					# Compute average metrics #
					self.episodic_reward = score
					self.episodic_length = length
					episodic_reward_vector.append(self.episodic_reward)
					self.episode += 1

					# Log progress
					self.log_data()

					# Save policy if is better on average
					mean_episodic_reward = np.mean(episodic_reward_vector[-50:])
					if mean_episodic_reward > record:
						print(f"New best policy with mean reward of {mean_episodic_reward}")
						print("Saving model in " + self.writer.log_dir)
						record = mean_episodic_reward
						self.save_model(name='BestPolicy.pth')

				# If training is ready
				if len(self.memory) >= self.batch_size and episode >= self.learning_starts:

					# Update model parameters by backprop-bootstrapping #
					if steps % self.train_every == 0:

						loss = self.update_model()
						# Append loss #
						losses.append(loss)

					# Update target soft/hard #
					if self.soft_update:
						self._target_soft_update()
					elif episode % self.target_update == 0 and all(done.values()):
						self._target_hard_update()

			if self.save_every is not None:
				if episode % self.save_every == 0:
					self.save_model(name=f'Episode_{episode}_Policy.pth')

			if self.eval_every is not None:
				if episode % self.eval_every == 0:
					mean_reward, mean_length = self.evaluate_env(self.eval_episodes)
					self.writer.add_scalar('test/accumulated_reward', mean_reward, self.episode)
					self.writer.add_scalar('test/accumulated_length', mean_length, self.episode)

		# Save the final policy #
		self.save_model(name='Final_Policy.pth')

	def _compute_dqn_loss(self, samples: Dict[str, np.ndarray]) -> torch.Tensor:

		"""Return dqn loss."""
		device = self.device  # for shortening the following lines
		state = torch.FloatTensor(samples["obs"]).to(device)
		next_state = torch.FloatTensor(samples["next_obs"]).to(device)
		action = torch.LongTensor(samples["acts"]).to(device)
		reward = torch.FloatTensor(samples["rews"].reshape(-1, 1)).to(device)
		done = torch.FloatTensor(samples["done"].reshape(-1, 1)).to(device)

		# G_t   = r + gamma * v(s_{t+1})  if state != Terminal
		#       = r                       otherwise

		if not self.distributional:

			action = action.reshape(-1, 1)
			curr_q_value = self.dqn(state).gather(1, action)
			done_mask = 1 - done

			with torch.no_grad():
				next_q_value = self.dqn_target(next_state).max(dim=1, keepdim=True)[0]
				target = (reward + self.gamma * next_q_value * done_mask).to(self.device)

			# calculate element-wise dqn loss
			elementwise_loss = F.mse_loss(curr_q_value, target, reduction="none")

		else:
			# Distributional Q-Learning - Here is where the fun begins #
			delta_z = float(self.v_interval[1] - self.v_interval[0]) / (self.num_atoms - 1)

			with torch.no_grad():

				# max_a = argmax_a' Q'(s',a')
				next_action = self.dqn_target(next_state).argmax(1)
				# V'(s', max_a)
				next_dist = self.dqn_target.dist(next_state)
				next_dist = next_dist[range(self.batch_size), next_action]

				# Compute the target distribution by adding the
				t_z = reward + (1 - done) * self.gamma * self.support
				t_z = t_z.clamp(min=self.v_interval[0], max=self.v_interval[1])
				b = (t_z - self.v_interval[0]) / delta_z
				lower_bound = b.floor().long()
				upper_bound = b.ceil().long()

				offset = (torch.linspace(0, (self.batch_size - 1) * self.num_atoms, self.batch_size
					).long()
					.unsqueeze(1)
					.expand(self.batch_size, self.num_atoms)
					.to(self.device)
				)

				proj_dist = torch.zeros(next_dist.size(), device=self.device)
				proj_dist.view(-1).index_add_(
					0, (lower_bound + offset).view(-1), (next_dist * (upper_bound.float() - b)).view(-1)
				)
				proj_dist.view(-1).index_add_(
					0, (upper_bound + offset).view(-1), (next_dist * (b - lower_bound.float())).view(-1)
				)

			dist = self.dqn.dist(state)
			log_p = torch.log(dist[range(self.batch_size), action])

			elementwise_loss = -(proj_dist * log_p).sum(1)

		return elementwise_loss

	def _target_hard_update(self):
		"""Hard update: target <- local."""
		print(f"Hard update performed at episode {self.episode}!")
		self.dqn_target.load_state_dict(self.dqn.state_dict())

	def _target_soft_update(self):
		"""Soft update: target_{t+1} <- local * tau + target_{t} * (1-tau)."""
		for target_param, local_param in zip(self.dqn_target.parameters(), self.dqn_target.parameters()):
			target_param.data.copy_(self.tau * local_param.data + (1.0 - self.tau) * target_param.data)

	def log_data(self):

		if self.episodic_loss:
			self.writer.add_scalar('train/loss', self.episodic_loss, self.episode)

		self.writer.add_scalar('train/epsilon', self.epsilon, self.episode)
		self.writer.add_scalar('train/beta', self.beta, self.episode)

		self.writer.add_scalar('train/accumulated_reward', self.episodic_reward, self.episode)
		self.writer.add_scalar('train/accumulated_length', self.episodic_length, self.episode)

		self.writer.flush()

	def load_model(self, path_to_file):

		self.dqn.load_state_dict(torch.load(path_to_file, map_location=self.device))

	def save_model(self, name='experiment.pth'):

		torch.save(self.dqn.state_dict(), self.writer.log_dir + '/' + name)

	def evaluate_env(self, eval_episodes, render=False):
		""" Evaluate the agent on the environment for a given number of episodes with a deterministic policy """

		self.dqn.eval()
		total_reward = 0
		total_length = 0

		for _ in trange(eval_episodes):

			# Reset the environment #
			state = self.env.reset()
			if render:
				self.env.render()
			done = {agent_id: False for agent_id in range(self.env.number_of_agents)}
			

			while not all(done.values()):

				total_length += 1

				# Select the action using the current policy
				if not self.masked_actions:
					actions = self.select_action(state, deterministic=True)
				else:
					actions = self.select_masked_action(states=state, positions=self.env.fleet.get_positions(), deterministic=True)
					
				actions = {agent_id: action for agent_id, action in actions.items() if not done[agent_id]}

				# Process the agent step #
				next_state, reward, done = self.step(actions)

				if render:
					self.env.render()

				# Update the state #
				state = next_state
				
				total_reward += np.sum(list(reward.values()))

		self.dqn.train()

		# Return the average reward, average length

		return total_reward / eval_episodes, total_length / eval_episodes



<|MERGE_RESOLUTION|>--- conflicted
+++ resolved
@@ -42,16 +42,10 @@
 			save_every=None,
 			train_every=1,
 			masked_actions= False,
-<<<<<<< HEAD
 			device='cpu'
-=======
 			seed = 0,
-<<<<<<< HEAD
 			eval_every = None,
 			eval_episodes = 1000,
-=======
->>>>>>> 4833cd224694a0df275731233edf7332e907d116
->>>>>>> ea4364dd
 	):
 		"""
 
