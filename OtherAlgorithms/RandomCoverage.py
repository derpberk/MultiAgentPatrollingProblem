--- conflicted
+++ resolved
@@ -2,25 +2,19 @@
 import numpy as np
 import matplotlib.pyplot as plt
 
-N = 5
-sc_map = np.genfromtxt('../Environment/ypacarai_map.csv')
+
+N = 4
+sc_map = np.genfromtxt('../Environment/example_map.csv', delimiter=',')
 visitable_locations = np.vstack(np.where(sc_map != 0)).T
-<<<<<<< HEAD
 random_index = np.random.choice(np.arange(0,len(visitable_locations)), N, replace=False)
 initial_positions = visitable_locations[random_index]
 
 env = MultiAgentPatrolling(scenario_map=sc_map, fleet_initial_positions=initial_positions, distance_budget=200,
-                           number_of_vehicles=N, seed=0, detection_length=2, max_collisions=5, forget_factor=0.5, attrittion=0.1)
-=======
-random_index = np.random.choice(np.arange(0, len(visitable_locations)), N, replace=False)
-# initial_positions = visitable_locations[random_index]
-
-env = MultiAgentPatrolling(scenario_map=sc_map, initial_positions=None, distance_budget=1000,
-                           number_of_vehicles=N, seed=0, detection_length=4, max_collisions=500, forget_factor=0.5)
->>>>>>> 17e1eca5
+                           number_of_vehicles=N, seed=0, detection_length=2, max_collisions=5, forget_factor=0.5,
+                           attrittion=0.1, networked_agents=True, max_connection_distance=20, min_isolation_distance=10,
+                           max_number_of_disconnections=50)
 
 for t in range(1):
-
 	env.reset()
 	done = False
 
@@ -47,8 +41,7 @@
 				valid = not any(env.fleet.check_collisions(action))
 
 		print("Reward")
-		print(r)
-<<<<<<< HEAD
+		print(env.number_of_disconnections)
 
 		env.render()
 
@@ -56,15 +49,4 @@
 	#plt.close()
 	#plt.plot(np.cumsum(R, axis=0))
 	#plt.show()
-	#plt.close()
-=======
-		R.append(info['individual_rewards'])
-		#env.render()
-
-	env.render()
-	plt.show()
-	plt.close()
-	plt.plot(np.cumsum(R, axis=0))
-	plt.show()
-	plt.close()
->>>>>>> 17e1eca5
+	#plt.close()