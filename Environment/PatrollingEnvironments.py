--- conflicted
+++ resolved
@@ -2,12 +2,7 @@
 import numpy as np
 import matplotlib.pyplot as plt
 from Environment.groundtruthgenerator import GroundTruth
-<<<<<<< HEAD
 from scipy.spatial import distance_matrix
-=======
-from scipy import ndimage
-
->>>>>>> 17e1eca5
 
 class MultiagentDiscrete(gym.Space):
 
@@ -87,7 +82,7 @@
 
         known_mask = np.zeros_like(self.navigation_map)
 
-        px, py = self.position.astype(int)
+        px, py = self.position
 
         # State - coverage area #
         x = np.arange(0, self.navigation_map.shape[0])
@@ -168,7 +163,6 @@
                                          navigation_map=navigation_map,
                                          detection_length=movement_length) for k in range(self.number_of_vehicles)]
 
-<<<<<<< HEAD
         self.agent_positions = np.asarray([veh.position for veh in self.vehicles])
 
         # Get the redundancy mask #
@@ -176,18 +170,6 @@
         # Get the collective detection mask #
         self.collective_mask = self.redundancy_mask.astype(bool)
         self.historic_visited_mask = self.redundancy_mask.astype(bool)
-=======
-        # Get the sum (logical or) of the detection maps #
-        self.fleet_detection_map = self.vehicles[0].detection_map
-        self.redundancy_map = np.copy(self.fleet_detection_map)
-
-        for n in range(1, self.number_of_vehicles):
-            self.redundancy_map += self.vehicles[n].detection_map
-            self.fleet_detection_map = np.logical_or(self.fleet_detection_map,
-                                                     self.vehicles[n].detection_map)
-
-        self.fleet_historic_visited_map = np.copy(self.fleet_detection_map)
->>>>>>> 17e1eca5
 
         self.measured_values = None
         self.measured_locations = None
@@ -204,24 +186,12 @@
 
         self.fleet_collisions = np.sum([self.vehicles[k].num_of_collisions for k in range(self.number_of_vehicles)])
 
-<<<<<<< HEAD
         # Compute the redundancy mask #
         self.redundancy_mask = np.sum([veh.detection_mask for veh in self.vehicles], axis=0)
         # Update the collective mask #
         self.collective_mask = self.redundancy_mask.astype(bool)
         # Update the historic visited mask #
         self.historic_visited_mask = np.logical_or(self.historic_visited_mask, self.collective_mask)
-=======
-        # Get the sum (logical or) of the detection maps #
-        self.fleet_detection_map = self.vehicles[0].detection_map
-
-        self.redundancy_map = np.copy(self.fleet_detection_map)
-
-        for n in range(1, self.number_of_vehicles):
-            self.redundancy_map += self.vehicles[n].detection_map
-            self.fleet_detection_map = np.logical_or(self.fleet_detection_map,
-                                                     self.vehicles[n].detection_map)
->>>>>>> 17e1eca5
 
         # Update vector with agent positions #
         self.agent_positions = np.asarray([veh.position for veh in self.vehicles])
@@ -275,22 +245,11 @@
         self.measured_locations = None
         self.fleet_collisions = 0
 
-<<<<<<< HEAD
         # Get the redundancy mask #
         self.redundancy_mask = np.sum([veh.detection_mask for veh in self.vehicles], axis=0)
         # Get the collective detection mask #
         self.collective_mask = self.redundancy_mask.astype(bool)
         self.historic_visited_mask = self.redundancy_mask.astype(bool)
-=======
-        # Get the sum (logical or) of the detection maps #
-        self.fleet_detection_map = self.vehicles[0].detection_map
-        self.redundancy_map = np.copy(self.fleet_detection_map)
-
-        for n in range(1, self.number_of_vehicles):
-            self.redundancy_map += self.vehicles[n].detection_map
-            self.fleet_detection_map = np.logical_or(self.fleet_detection_map,
-                                                     self.vehicles[n].detection_map)
->>>>>>> 17e1eca5
 
         self.update_isolated_mask()
 
@@ -317,7 +276,6 @@
 
 class MultiAgentPatrolling(gym.Env):
 
-<<<<<<< HEAD
     def __init__(self, scenario_map,
                  distance_budget,
                  number_of_vehicles,
@@ -331,45 +289,21 @@
                  min_isolation_distance = 5,
                  max_number_of_disconnections = 10,
                  attrittion = 0):
-=======
-    def __init__(self, scenario_map, distance_budget,
-                 number_of_vehicles, initial_positions=None, seed=0, detection_length=2, max_collisions = 5, forget_factor = 1, reward_type='individual'):
->>>>>>> 17e1eca5
 
         # Scenario map
-        self.im4 = None
-        self.im2 = None
-        self.im1 = None
-        self.im0 = None
-        self.im3 = None
-
-        assert reward_type in ['individual', 'shared'], "Bad Reward type! Choose from individual/shared"
-
-        self.reward_type = reward_type
         self.scenario_map = scenario_map
         self.visitable_locations = np.vstack(np.where(self.scenario_map != 0)).T
         self.number_of_agents = number_of_vehicles
 
         # Initial positions
-<<<<<<< HEAD
         if fleet_initial_positions is None:
             self.random_inititial_positions = True
             random_positions_indx = np.random.choice(np.arange(0, len(self.visitable_locations)), number_of_vehicles, replace=False)
-=======
-        if initial_positions is None:
-            self.random_initial_positions = True
-            random_positions_indx = np.random.choice(np.arange(0,len(self.visitable_locations)), number_of_vehicles, replace = False)
->>>>>>> 17e1eca5
             self.initial_positions = self.visitable_locations[random_positions_indx]
 
         else:
-<<<<<<< HEAD
             self.random_inititial_positions = False
             self.initial_positions = fleet_initial_positions
-=======
-            self.random_initial_positions = False
-            self.initial_positions = initial_positions
->>>>>>> 17e1eca5
 
         # Number of pixels
         self.distance_budget = distance_budget
@@ -423,7 +357,7 @@
         self.importance_matrix = self.gt.read()
         # Reset the fleet
         
-        if self.random_initial_positions:
+        if self.random_inititial_positions:
             random_positions_indx = np.random.choice(np.arange(0, len(self.visitable_locations)), self.num_agents, replace=False)
             self.initial_positions = self.visitable_locations[random_positions_indx]
             
@@ -436,11 +370,8 @@
         # New obstacles #
         self.inside_obstacles_map = np.zeros_like(self.scenario_map)
         obstacles_pos_indx = np.random.choice(np.arange(0, len(self.visitable_locations)), size=20, replace=False)
-        self.inside_obstacles_map[self.visitable_locations[obstacles_pos_indx, 0], self.visitable_locations[obstacles_pos_indx, 1]] = 1.0
-
-        struct = ndimage.generate_binary_structure(2, 3)
-        self.inside_obstacles_map = np.clip(ndimage.binary_dilation(self.inside_obstacles_map, structure=struct), 0,1).astype(int)
-
+        self.inside_obstacles_map[
+            self.visitable_locations[obstacles_pos_indx, 0], self.visitable_locations[obstacles_pos_indx, 1]] = 1.0
         # Update obstacles #
         for i in range(self.num_agents):
             self.fleet.vehicles[i].navigation_map = self.scenario_map - self.inside_obstacles_map
@@ -458,7 +389,6 @@
     def update_information_importance(self):
         """ Applied the attrition term """
         self.importance_matrix = np.clip(self.importance_matrix - self.attrition * self.gt.read() * self.fleet.collective_mask, 0, 1)
-
 
     def update_state(self):
 
@@ -473,14 +403,9 @@
 
         # State 3 and so on
         for i in range(self.num_agents):
-<<<<<<< HEAD
             state[3 + i,
                   self.fleet.vehicles[i].position[0].astype(int),
                   self.fleet.vehicles[i].position[1].astype(int)] = 1.0
-=======
-            state[3 + i, self.fleet.vehicles[i].position[0].astype(int), self.fleet.vehicles[i].position[1].astype(int)] = 1.0
-            state[3+i] = ndimage.binary_dilation(state[3+i], structure=ndimage.generate_binary_structure(2, 2))
->>>>>>> 17e1eca5
 
         self.state = state
 
@@ -504,10 +429,10 @@
 
         if self.networked_agents:
 
-            if self.fleet.isolated_mask.any():
+            if self.fleet.isolated_mask.any() and self.hard_newtworked_penalization:
                 done = True
-            elif not self.hard_newtworked_penalization:
-                self.number_of_disconnections += np.sum(self.fleet.danger_of_isolation.astype(int))
+            else:
+                self.number_of_disconnections += np.sum(self.fleet.danger_of_isolation)
                 if self.number_of_disconnections > self.max_number_of_disconnections:
                     done = True
 
@@ -560,26 +485,11 @@
             r(t) = Sum(I(m)*W(m)/Dr(m)) - Pc - Pn
         """
 
-<<<<<<< HEAD
         rewards = np.array(
             [np.nansum(veh.detection_mask * self.importance_matrix * self.idleness_matrix / self.fleet.redundancy_mask) for veh in self.fleet.vehicles]
         )
 
         rewards[collision_mask] = -1.0
-=======
-        individual_rewards = np.array([np.nansum(
-            self.gt.read() * self.fleet.redundancy_map * veh.detection_map * (1 - self.temporal_map) / (
-                        np.pi * self.detection_length ** 2) / (1E-10 + self.fleet.redundancy_map)) for veh in
-                                       self.fleet.vehicles])
-
-        total_rewards = individual_rewards
-
-        if self.reward_type == "shared":
-            collective_reward = np.mean(individual_rewards)
-            total_rewards += collective_reward
-
-        total_rewards[collision_mask] = -1.0
->>>>>>> 17e1eca5
 
         if self.networked_agents:
             rewards[self.fleet.isolated_mask] += -1.0
@@ -595,7 +505,6 @@
 
 if __name__ == '__main__':
 
-<<<<<<< HEAD
     sc_map = np.genfromtxt('example_map.csv', delimiter=',')
 
     initial_positions = np.array([[30, 20], [32, 20], [34, 20], [30, 22]])
@@ -603,12 +512,6 @@
     env = MultiAgentPatrolling(scenario_map=sc_map, fleet_initial_positions=initial_positions, distance_budget=200,
                                number_of_vehicles=4, seed=0, detection_length=2, max_collisions=10000, forget_factor = 0.5,
                                networked_agents=True)
-=======
-    N = 5
-    sc_map = np.genfromtxt('./ypacarai_map.csv')
-    env = MultiAgentPatrolling(scenario_map=sc_map, initial_positions=None, distance_budget=200,
-                               number_of_vehicles=N, seed=0, detection_length=5, max_collisions=10000, forget_factor = 0.5)
->>>>>>> 17e1eca5
 
     env.reset()
 
