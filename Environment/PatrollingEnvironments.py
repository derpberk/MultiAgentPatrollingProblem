from abc import ABC
import gym
import numpy as np
import matplotlib.pyplot as plt
from groundtruthgenerator import GroundTruth
from scipy.spatial import distance_matrix


class DiscreteVehicle:

	def __init__(self, initial_position, n_actions, movement_length, navigation_map, detection_length):
		
		""" Initial positions of the drones """
		self.initial_position = initial_position
		self.position = np.copy(initial_position)
		""" Initialize the waypoints """
		self.waypoints = np.expand_dims(np.copy(initial_position), 0)
		""" Detection radius for the contmaination vision """
		self.detection_length = detection_length
		self.navigation_map = navigation_map
		self.detection_mask = self.compute_detection_mask()

		""" Reset other variables """
		self.distance = 0.0
		self.num_of_collisions = 0
		self.action_space = gym.spaces.Discrete(n_actions)
		self.angle_set = np.linspace(0, 2 * np.pi, n_actions, endpoint=False)
		self.movement_length = movement_length

	def move(self, action, valid=True):
		""" Move a vehicle in the direction of the action. If valid is False, the action is not performed. """

		angle = self.angle_set[action]
		movement = np.round(np.array([self.movement_length * np.cos(angle), self.movement_length * np.sin(angle)])).astype(int)
		next_position = self.position + movement
		self.distance += np.linalg.norm(self.position - next_position)

		if self.check_collision(next_position) or not valid:
			collide = True
			self.num_of_collisions += 1
		else:
			collide = False
			self.position = next_position
			self.waypoints = np.vstack((self.waypoints, [self.position]))

		self.detection_mask = self.compute_detection_mask()

		return collide

	def check_collision(self, next_position):

		if self.navigation_map[int(next_position[0]), int(next_position[1])] == 0:
			return True  # There is a collision

		return False

	def compute_detection_mask(self):
		""" Compute the circular mask """

		known_mask = np.zeros_like(self.navigation_map)

		px, py = self.position.astype(int)

		# State - coverage area #
		x = np.arange(0, self.navigation_map.shape[0])
		y = np.arange(0, self.navigation_map.shape[1])

		# Compute the circular mask (area) of the state 3 #
		mask = (x[np.newaxis, :] - px) ** 2 + (y[:, np.newaxis] - py) ** 2 <= self.detection_length ** 2

		known_mask[mask.T] = 1.0

		return known_mask

	def reset(self, initial_position):
		""" Reset the agent - Position, detection mask, etc. """

		self.initial_position = initial_position
		self.position = np.copy(initial_position)
		self.waypoints = np.expand_dims(np.copy(initial_position), 0)
		self.distance = 0.0
		self.num_of_collisions = 0
		self.detection_mask = self.compute_detection_mask()

	def check_action(self, action):
		""" Return True if the action leads to a collision """

		angle = self.angle_set[action]
		movement = np.round(np.array([self.movement_length * np.cos(angle), self.movement_length * np.sin(angle)])).astype(int)
		next_position = self.position + movement

		return self.check_collision(next_position)

	def move_to_position(self, goal_position):
		""" Move to the given position """

		assert self.navigation_map[goal_position[0], goal_position[1]] == 1, "Invalid position to move"
		self.distance += np.linalg.norm(goal_position - self.position)
		""" Update the position """
		self.position = goal_position


class DiscreteFleet:

	def __init__(self,
	             number_of_vehicles,
	             n_actions,
	             fleet_initial_positions,
	             movement_length,
	             navigation_map,
	             max_connection_distance=10,
	             optimal_connection_distance=5):

		""" Coordinator of the movements of the fleet. Coordinates the common model, the distance between drones, etc. """

		self.number_of_vehicles = number_of_vehicles
		self.initial_positions = fleet_initial_positions
		self.n_actions = n_actions
		self.movement_length = movement_length

		""" Create the vehicles object array """
		self.vehicles = [DiscreteVehicle(initial_position=fleet_initial_positions[k],
		                                 n_actions=n_actions,
		                                 movement_length=movement_length,
		                                 navigation_map=navigation_map,
		                                 detection_length=movement_length) for k in range(self.number_of_vehicles)]

		self.agent_positions = np.asarray([veh.position for veh in self.vehicles])

		# Get the redundancy mask #
		self.redundancy_mask = np.sum([veh.detection_mask for veh in self.vehicles], axis=0)
		# Get the collective detection mask #
		self.collective_mask = self.redundancy_mask.astype(bool)
		self.historic_visited_mask = self.redundancy_mask.astype(bool)
		# Reset model variables 
		self.measured_values = None
		self.measured_locations = None

		# Reset fleet-communication-restriction variables #
		self.max_connection_distance = max_connection_distance
		self.isolated_mask = None
		self.fleet_collisions = 0
		self.danger_of_isolation = None
		self.distance_between_agents = None
		self.optimal_connection_distance = optimal_connection_distance
		self.number_of_disconnections = 0

	@staticmethod
	def majority(arr: np.ndarray) -> bool:
		return arr.sum() >= len(arr) // 2

	def check_fleet_collision_within(self, veh_actions):
		""" Check if there is any collision between agents """
		
		new_positions = []

		for idx, veh in enumerate(self.vehicles):

			angle = veh.angle_set[veh_actions[idx]]
			movement = np.round(np.array([veh.movement_length * np.cos(angle), veh.movement_length * np.sin(angle)])).astype(int)
			new_positions.append(list(veh.position + movement))

		_, inverse_index, counts = np.unique(np.asarray(new_positions), return_inverse=True, return_counts=True, axis=0)

		# True if repeated #
		not_collision_within = counts[inverse_index] == 1

		return not_collision_within

	def move(self, fleet_actions):

		# Check if there are collisions between vehicles #
		self_colliding_mask = self.check_fleet_collision_within(fleet_actions)
		# Process the fleet actions and move the vehicles #
		collision_array = [self.vehicles[k].move(fleet_actions[k], valid=valid) for k, valid in zip(range(self.number_of_vehicles), self_colliding_mask)]
		# Update vector with agent positions #
		self.agent_positions = np.asarray([veh.position for veh in self.vehicles])
		# Sum up the collisions for termination #
		self.fleet_collisions = np.sum([self.vehicles[k].num_of_collisions for k in range(self.number_of_vehicles)])
		# Compute the redundancy mask #
		self.redundancy_mask = np.sum([veh.detection_mask for veh in self.vehicles], axis=0)
		# Update the collective mask #
		self.collective_mask = self.redundancy_mask.astype(bool)
		# Update the historic visited mask #
		self.historic_visited_mask = np.logical_or(self.historic_visited_mask, self.collective_mask)
		# Update the isolation mask (for networked agents) #
		self.update_isolated_mask()

		return collision_array

	def update_isolated_mask(self):
		""" Compute the mask of isolated vehicles. Only for restricted fleets. """

		# Get the distance matrix #
		distance = self.get_distance_matrix()
		# Delete the diagonal (self-distance, always 0) #
		self.distance_between_agents = distance[~np.eye(distance.shape[0], dtype=bool)].reshape(distance.shape[0], -1)
		# True if all agents are further from the danger distance
		danger_of_isolation_mask = self.distance_between_agents > self.optimal_connection_distance
		self.danger_of_isolation = np.asarray([self.majority(value) for value in danger_of_isolation_mask])
		# True if all agents are further from the max connection distance
		isolation_mask = self.distance_between_agents > self.max_connection_distance
		self.isolated_mask = np.asarray([self.majority(value) for value in isolation_mask])
		self.number_of_disconnections += np.sum(self.isolated_mask)

	def measure(self, gt_field):

		"""
        Take a measurement in the given N positions
        :param gt_field:
        :return: An numpy array with dims (N,2)
        """
		positions = np.array([self.vehicles[k].position for k in range(self.number_of_vehicles)])

		values = []
		for pos in positions:
			values.append([gt_field[int(pos[0]), int(pos[1])]])

		if self.measured_locations is None:
			self.measured_locations = positions
			self.measured_values = values
		else:
			self.measured_locations = np.vstack((self.measured_locations, positions))
			self.measured_values = np.vstack((self.measured_values, values))

		return self.measured_values, self.measured_locations

	def reset(self, initial_positions=None):
		""" Reset the fleet """

		if initial_positions is None:
			initial_positions = self.initial_positions

		for k in range(self.number_of_vehicles):
			self.vehicles[k].reset(initial_position=initial_positions[k])

		self.agent_positions = np.asarray([veh.position for veh in self.vehicles])
		self.measured_values = None
		self.measured_locations = None
		self.fleet_collisions = 0
		self.number_of_disconnections = 0

		# Get the redundancy mask #
		self.redundancy_mask = np.sum([veh.detection_mask for veh in self.vehicles], axis=0)
		# Get the collective detection mask #
		self.collective_mask = self.redundancy_mask.astype(bool)
		self.historic_visited_mask = self.redundancy_mask.astype(bool)

		self.update_isolated_mask()

	def get_distances(self):
		return [self.vehicles[k].distance for k in range(self.number_of_vehicles)]

	def check_collisions(self, test_actions):
		""" Array of bools (True if collision) """
		return [self.vehicles[k].check_action(test_actions[k]) for k in range(self.number_of_vehicles)]

	def move_fleet_to_positions(self, goal_list):
		""" Move the fleet to the given positions.
         All goal positions must ve valid. """

		goal_list = np.atleast_2d(goal_list)

		for k in range(self.number_of_vehicles):
			self.vehicles[k].move_to_position(goal_position=goal_list[k])

	def get_distance_matrix(self):
		return distance_matrix(self.agent_positions, self.agent_positions)


class MultiAgentPatrolling(gym.Env):

	def __init__(self, scenario_map,
	             distance_budget,
	             number_of_vehicles,
	             fleet_initial_positions=None,
	             seed=0,
	             detection_length=2,
	             movement_length=2,
	             max_collisions=5,
	             forget_factor=1.0,
	             networked_agents=False,
	             max_connection_distance=10,
	             optimal_connection_distance=5,
	             max_number_of_disconnections=10,
	             attrittion=0.0,
	             obstacles=False,
	             hard_penalization=False):

		""" The gym environment """

		# Load the scenario map
		self.scenario_map = scenario_map
		self.visitable_locations = np.vstack(np.where(self.scenario_map != 0)).T
		self.number_of_agents = number_of_vehicles

		# Initial positions
		if fleet_initial_positions is None:
			self.random_inititial_positions = True
			random_positions_indx = np.random.choice(np.arange(0, len(self.visitable_locations)), number_of_vehicles, replace=False)
			self.initial_positions = self.visitable_locations[random_positions_indx]
		else:
			self.random_inititial_positions = False
			self.initial_positions = fleet_initial_positions

		self.obstacles = obstacles
	
		# Number of pixels
		self.distance_budget = distance_budget
		self.max_number_of_movements = distance_budget // detection_length
		# Number of agents
		self.seed = seed
		# Detection radius
		self.detection_length = detection_length
		self.forget_factor = forget_factor
		self.attrition = attrittion
		# Fleet of N vehicles
		self.optimal_connection_distance = optimal_connection_distance
		self.max_connection_distance = max_connection_distance

		# Create the fleets 
		self.fleet = DiscreteFleet(number_of_vehicles=self.number_of_agents,
		                           n_actions=8,
		                           fleet_initial_positions=self.initial_positions,
		                           movement_length=movement_length,
		                           navigation_map=self.scenario_map,
		                           max_connection_distance=self.max_connection_distance,
		                           optimal_connection_distance=self.optimal_connection_distance)

		self.max_collisions = max_collisions

		self.gt = GroundTruth(self.scenario_map, max_number_of_peaks=4, is_bounded=True, seed=self.seed)

		""" Model attributes """
		self.actual_known_map = None
		self.accumulated_known_map = None
		self.idleness_matrix = None
		self.importance_matrix = None
		self.inside_obstacles_map = None
		self.state = None
		self.fig = None

		self.action_space = gym.spaces.Discrete(8)
		self.observation_space = gym.spaces.Box(low=0.0, high=1.0, shape=(5, *self.scenario_map.shape),
		                                        dtype=np.float32)
		self.individual_action_state = gym.spaces.Discrete(8)

		self.networked_agents = networked_agents
		self.hard_networked_penalization = hard_penalization
		self.number_of_disconnections = 0
		self.max_number_of_disconnections = max_number_of_disconnections

		self.reward_normalization_value = self.fleet.vehicles[0].detection_mask

	def reset(self):
		""" Reset the environment """

		# Reset the ground truth #
		self.gt.reset()
		self.importance_matrix = self.gt.read()

		# Get the N random initial positions #
		if self.random_inititial_positions:
			random_positions_indx = np.random.choice(np.arange(0, len(self.visitable_locations)), self.number_of_agents, replace=False)
			self.initial_positions = self.visitable_locations[random_positions_indx]

		# Reset the positions of the fleet #
		self.fleet.reset(initial_positions=self.initial_positions)

		# New idleness mask (1-> high idleness, 0-> just visited)
		self.idleness_matrix = 1 - np.copy(self.fleet.collective_mask)

		# Randomly generated obstacles #
		if self.obstacles:
			# Generate a inside obstacles map #
			self.inside_obstacles_map = np.zeros_like(self.scenario_map)
			obstacles_pos_indx = np.random.choice(np.arange(0, len(self.visitable_locations)), size=20, replace=False)
			self.inside_obstacles_map[self.visitable_locations[obstacles_pos_indx, 0], self.visitable_locations[obstacles_pos_indx, 1]] = 1.0

			# Update the obstacle map for every agent #
			for i in range(self.number_of_agents):
				self.fleet.vehicles[i].navigation_map = self.scenario_map - self.inside_obstacles_map

		# Update the state of the agents #
		self.update_state()

		return self.state

	def update_temporal_mask(self):

		self.idleness_matrix = self.idleness_matrix + 1.0 / (self.forget_factor * self.max_number_of_movements)
		self.idleness_matrix = self.idleness_matrix - self.fleet.collective_mask
		self.idleness_matrix = np.clip(self.idleness_matrix, 0, 1)

		return self.idleness_matrix

	def update_information_importance(self):
		""" Applied the attrition term """
		self.importance_matrix = np.clip(
			self.importance_matrix - self.attrition * self.gt.read() * self.fleet.collective_mask, 0, 1)

	def update_state(self):

		state = np.zeros((3 + self.number_of_agents, *self.scenario_map.shape))

		# State 0 -> Known boundaries
		if self.obstacles:
			state[0] = self.scenario_map - np.logical_and(self.inside_obstacles_map, self.fleet.historic_visited_mask)
		else:
			state[0] = self.scenario_map

		# State 1 -> Temporal mask
		state[1] = self.idleness_matrix
		# State 2 -> Known information
		state[2] = self.importance_matrix * self.fleet.historic_visited_mask

		# State 3 and so on
		for i in range(self.number_of_agents):
			state[3 + i,
			      self.fleet.vehicles[i].position[0].astype(int),
			      self.fleet.vehicles[i].position[1].astype(int)] = 1.0

		self.state = state

	def step(self, action):

		# Process action movement
		collision_mask = self.fleet.move(action)

		# Compute reward
		reward = self.reward_function(collision_mask, action)

		# Update idleness and attrition
		self.update_temporal_mask()
		self.update_information_importance()

		# Update state
		self.update_state()

		# Final condition #
		done = np.mean(self.fleet.get_distances()) > self.distance_budget or self.fleet.fleet_collisions > self.max_collisions

		if self.networked_agents:

			if self.fleet.number_of_disconnections > self.max_number_of_disconnections and self.hard_networked_penalization:
				done = True

		return self.state, reward, done, {}

	def render(self, mode='human'):

		import matplotlib.pyplot as plt

		if self.fig is None:
			self.fig, self.axs = plt.subplots(1, 5)

			self.im0 = self.axs[0].imshow(self.state[0], cmap='gray')
			self.im1 = self.axs[1].imshow(self.state[1],  cmap='jet_r')
			self.im2 = self.axs[2].imshow(self.state[2],  cmap='coolwarm')
			self.im3 = self.axs[3].imshow(self.state[3], cmap='gray')
			self.im4 = self.axs[4].imshow(
				np.clip(np.sum(self.state[4:self.number_of_agents + 4][:, :, :, np.newaxis], axis=0), 0, 1),
				cmap='gray')

		self.im0.set_data(self.state[0])
		self.im1.set_data(self.state[1])
		self.im2.set_data(self.state[2])
		self.im3.set_data(self.state[3])
		self.im4.set_data(np.clip(np.sum(self.state[4:self.number_of_agents + 4][:, :, :, np.newaxis], axis=0), 0, 1))

		self.fig.canvas.draw()
		self.fig.canvas.flush_events()

		plt.draw()

		plt.pause(0.01)

	def individual_agent_observation(self, state=None, agent_num=0):

		if state is None:
			state = self.state
		assert 0 <= agent_num <= self.number_of_agents - 1, "Not enough agents for this observation request. "

		index = [0, 1, 2, 3 + agent_num]

		common_states = state[index]

		other_agents_positions_state = np.sum(
			state[np.delete(np.arange(3, 3 + self.number_of_agents), agent_num), :, :], axis=0)

		return np.concatenate((common_states, other_agents_positions_state[np.newaxis]), axis=0)

	def reward_function(self, collision_mask, actions):
		""" Reward function:
            r(t) = Sum(I(m)*W(m)/Dr(m)) - Pc - Pn
        """

		rewards = np.array(
			[np.sum(self.importance_matrix[veh.detection_mask.astype(bool)] * self.idleness_matrix[
				veh.detection_mask.astype(bool)] / (1 * self.detection_length * self.fleet.redundancy_mask[
				veh.detection_mask.astype(bool)])) for veh in self.fleet.vehicles]
		)

		cost = np.array([1 if action % 2 == 0 else np.sqrt(2) for action in actions]).astype(int)
		rewards = rewards / cost

		rewards[collision_mask] = -2.0

		if self.networked_agents:
			# For those agents that are too separated from the others (in danger of disconnection)
			min_distances = np.min(self.fleet.distance_between_agents[self.fleet.danger_of_isolation],
			                       axis=1) - self.fleet.optimal_connection_distance
			# Apply a penalization from 0 to -1 depending on the exceeding distance from the optimal
			rewards[self.fleet.danger_of_isolation] -= np.clip(
				min_distances / (self.max_connection_distance - self.optimal_connection_distance), 0, 1)

			rewards[self.fleet.isolated_mask] = -1.0

		return rewards

	def get_action_mask(self, ind=0):
		""" Return an array of Bools (True means this action for the agent ind causes a collision) """

		assert 0 <= ind < self.number_of_agents, 'Not enough agents!'

		return np.array(list(map(self.fleet.vehicles[ind].check_action, np.arange(0, 8))))


if __name__ == '__main__':

<<<<<<< HEAD
	sc_map = np.genfromtxt('Environment/example_map.csv', delimiter=',')
=======
	sc_map = np.genfromtxt('./Environment/example_map.csv', delimiter=',')
>>>>>>> 44902188

	initial_positions = np.array([[30, 20], [32, 20], [34, 20], [30, 22]])

	env = MultiAgentPatrolling(scenario_map=sc_map,
	                           fleet_initial_positions=initial_positions,
	                           distance_budget=200,
	                           number_of_vehicles=4,
	                           seed=10,
	                           detection_length=1,
	                           movement_length=1,
	                           max_collisions=500,
	                           forget_factor=0.5,
	                           attrittion=0.1,
	                           networked_agents=False,
	                           obstacles=True)

	env.reset()

	done = False

	R = []

	while not done:
		s, r, done, _ = env.step([env.action_space.sample() for _ in range(4)])
		env.render()
		print(r)
		R.append(r)
		env.individual_agent_observation(agent_num=0)

	R = np.asarray(R)
	env.render()
	plt.show()
	plt.close()
	plt.plot(np.cumsum(R, axis=0))
	plt.show()<|MERGE_RESOLUTION|>--- conflicted
+++ resolved
@@ -528,11 +528,7 @@
 
 if __name__ == '__main__':
 
-<<<<<<< HEAD
 	sc_map = np.genfromtxt('Environment/example_map.csv', delimiter=',')
-=======
-	sc_map = np.genfromtxt('./Environment/example_map.csv', delimiter=',')
->>>>>>> 44902188
 
 	initial_positions = np.array([[30, 20], [32, 20], [34, 20], [30, 22]])
 
